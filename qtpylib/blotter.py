#!/usr/bin/env python
# -*- coding: utf-8 -*-
#
# QTPyLib: Quantitative Trading Python Library
# https://github.com/ranaroussi/qtpylib
#
# Copyright 2016-2019 Ran Aroussi
#
# Licensed under the Apache License, Version 2.0 (the "License");
# you may not use this file except in compliance with the License.
# You may obtain a copy of the License at
#
#     http://www.apache.org/licenses/LICENSE-2.0
#
# Unless required by applicable law or agreed to in writing, software
# distributed under the License is distributed on an "AS IS" BASIS,
# WITHOUT WARRANTIES OR CONDITIONS OF ANY KIND, either express or implied.
# See the License for the specific language governing permissions and
# limitations under the License.
#

import argparse
import atexit
import json
import logging
import os
import pickle

import sys
import tempfile
import time
import glob
import subprocess

from datetime import datetime
from abc import ABCMeta

import zmq
import pandas as pd
from dateutil.parser import parse as parse_date

from numpy import (
    isnan as np_isnan,
    nan as np_nan,
    int64 as np_int64
)

from ezibpy import (
    ezIBpy, dataTypes as ibDataTypes
)

from qtpylib import (
    tools, path, futures
)

# =============================================
# check min, python version
if sys.version_info < (3, 4):
    raise SystemError("QTPyLib requires Python version >= 3.4")

# =============================================
# Configure logging
tools.createLogger(__name__, logging.INFO)

# Disable ezIBpy logging (Blotter handles errors itself)
logging.getLogger('ezibpy').setLevel(logging.CRITICAL)

# =============================================
<<<<<<< HEAD
=======
# set up threading pool
__threads__ = tools.read_single_argv("--threads")
__threads__ = __threads__ if tools.is_number(__threads__) else None
asynctools.multitasking.createPool(__name__, __threads__)

# =============================================
>>>>>>> a2110eb1

cash_ticks = {}


class Blotter():
    """Broker class initilizer

    :Optional:

        name : str
            name of the blotter (used by other modules)
        symbols : list
            IB contracts CSV database (default: ./symbols.csv)
        ibport : int
            TWS/GW Port to use (default: 4001)
        ibclient : int
            TWS/GW Client ID (default: 999)
        ibserver : str
            IB TWS/GW Server hostname (default: localhost)
        ibaccount : str
            Specific IB accunt to use (default: None / IB Default)
        zmqport : str
            ZeroMQ Port to use (default: 12345)
        zmqtopic : str
            ZeroMQ string to use (default: _qtpylib_BLOTTERNAME_)
        orderbook : bool
            Get Order Book (Market Depth) data (default: False)
        datastore : str
            Datastore engine: SQLAlchemy connection string or pystore[://path]
            (Default: None)
        store : str
            Store ticks/bars if datastore is enabled? (default ticks+bars)
    """

    __metaclass__ = ABCMeta

    def __init__(self, name=None, symbols="symbols.csv",
                 ibport=4001, ibclient=999, ibserver="localhost",
                 ibaccount=None, datastore=None, store="ticks+bars",
                 orderbook=False, zmqport="12345", zmqtopic=None, **kwargs):

        # whats my name?
        self.name = str(self.__class__).split('.')[-1].split("'")[0].lower()
        if name is not None:
            self.name = name

        # initilize class logger
        self.log_blotter = logging.getLogger(__name__)

        # do not act on first tick (timezone is incorrect)
        self.first_tick = True

        self._bars = pd.DataFrame(
            columns=['open', 'high', 'low', 'close', 'volume'])
        self._bars.index.names = ['datetime']
        self._bars.index = pd.to_datetime(self._bars.index, utc=True)
        # self._bars.index = self._bars.index.tz_convert(settings['timezone'])
        self._bars = {"~": self._bars}

        self._raw_bars = pd.DataFrame(columns=['last', 'volume'])
        self._raw_bars.index.names = ['datetime']
        self._raw_bars.index = pd.to_datetime(self._raw_bars.index, utc=True)
        self._raw_bars = {"~": self._raw_bars}

        # global objects
        self.datastore = None
        self.zmq = None
        self.socket = None
        self.ibConn = None

        self.symbol_ids = {}  # cache
        self.cash_ticks = cash_ticks  # outside cache
        self.rtvolume = set()  # has RTVOLUME?

        # -------------------------------
        # work default values
        # -------------------------------
        if zmqtopic is None:
            zmqtopic = "_qtpylib_" + str(self.name.lower()) + "_"

        # if no path given for symbols' csv, use same dir
        if symbols == "symbols.csv":
            symbols = path['caller'] + '/' + symbols
        # -------------------------------

        # override args with any (non-default) command-line args
        self.args = {arg: val for arg, val in locals().items(
        ) if arg not in ('__class__', 'self', 'kwargs')}
        self.args.update(kwargs)
        self.args.update(self.load_cli_args())

        self.args["store"] = self.args["store"].lower()
        if self.args["store"] == "all":
            self.args["store"] = "ticks+bars"

        # read cached args to detect duplicate blotters
        self.duplicate_run = False
        self.cahced_args = {}
        self.args_cache_file = "%s/%s.qtpylib" % (
            tempfile.gettempdir(), self.name)
        if os.path.exists(self.args_cache_file):
            self.cahced_args = self._read_cached_args()

        # don't display connection errors on ctrl+c
        self.quitting = False

        # do stuff on exit
        atexit.register(self._on_exit)

        # track historical data download status
        self.backfilled = False
        self.backfilled_symbols = []
        self.backfill_resolution = "1 min"

    # -------------------------------------------
    def _on_exit(self, terminate=True):
        if "as_client" in self.args:
            return

        self.log_blotter.info("Blotter stopped...")

        if self.ibConn is not None:
            self.log_blotter.info("Cancel market data...")
            self.ibConn.cancelMarketData()

            self.log_blotter.info("Disconnecting...")
            self.ibConn.disconnect()

        if not self.duplicate_run:
            self.log_blotter.info("Deleting runtime args...")
            self._remove_cached_args()

        if self.args['datastore']:
            self.log_blotter.info("Disconnecting from Datastore...")
            try:
                self.datastore.close()
            except Exception:
                pass

        if terminate:
            os._exit(0)

    # -------------------------------------------
    @staticmethod
    def _detect_running_blotter(name):
        return name

    # -------------------------------------------
    @staticmethod
    def _blotter_file_running():
        try:
            # not sure how this works on windows...
            command = 'pgrep -f ' + sys.argv[0]
            process = subprocess.Popen(
                command, shell=True, stdout=subprocess.PIPE)
            stdout_list = process.communicate()[0].decode('utf-8').split("\n")
            stdout_list = list(filter(None, stdout_list))
            return len(stdout_list) > 0
        except Exception:
            return False

    # -------------------------------------------
    def _check_unique_blotter(self):
        if os.path.exists(self.args_cache_file):
            # temp file found - check if really running
            # or if this file wasn't deleted due to crash
            if not self._blotter_file_running():
                # print("REMOVING OLD TEMP")
                self._remove_cached_args()
            else:
                self.duplicate_run = True
                self.log_blotter.error("Blotter is already running...")
                sys.exit(1)

        self._write_cached_args()

    # -------------------------------------------
    def _remove_cached_args(self):
        if os.path.exists(self.args_cache_file):
            os.remove(self.args_cache_file)

    def _read_cached_args(self):
        if os.path.exists(self.args_cache_file):
            return pickle.load(open(self.args_cache_file, "rb"))
        return {}

    def _write_cached_args(self):
        pickle.dump(self.args, open(self.args_cache_file, "wb"))
        tools.chmod(self.args_cache_file)

    # -------------------------------------------
    def load_cli_args(self):
        parser = argparse.ArgumentParser(
            description='QTPyLib Blotter',
            formatter_class=argparse.ArgumentDefaultsHelpFormatter)

        parser.add_argument('--symbols', default=self.args['symbols'],
                            help='IB contracts CSV database', required=False)
        parser.add_argument('--ibport', default=self.args['ibport'],
                            help='TWS/GW Port to use', required=False)
        parser.add_argument('--ibclient', default=self.args['ibclient'],
                            help='TWS/GW Client ID', required=False)
        parser.add_argument('--ibserver', default=self.args['ibserver'],
                            help='IB TWS/GW Server hostname', required=False)
        parser.add_argument('--ibaccount', default=self.args['ibaccount'],
                            help='Specific IB account to use', required=False)
        parser.add_argument('--zmqport', default=self.args['zmqport'],
                            help='ZeroMQ Port to use', required=False)
        parser.add_argument('--orderbook', action='store_true',
                            help='Get Order Book (Market Depth) data',
                            required=False)
        parser.add_argument('--datastore', default=self.args['datastore'],
                            help='Data storage engine', required=False)
        parser.add_argument('--store', default=self.args['store'],
                            help='Store ticks/bars in DB?', required=False)

        # only return non-default cmd line args
        # (meaning only those actually given)
        cmd_args, _ = parser.parse_known_args()
        args = {arg: val for arg, val in vars(
            cmd_args).items() if val != parser.get_default(arg)}
        return args

    # -------------------------------------------
    def ibCallback(self, caller, msg, **kwargs):

        if caller == "handleConnectionClosed":
            self.log_blotter.info("Lost conncetion to Interactive Brokers...")
            self._on_exit(terminate=False)
            self.run()

        elif caller == "handleHistoricalData":
            self.on_ohlc_received(msg, kwargs)

        elif caller == "handleTickString":
            self.on_tick_string_received(msg.tickerId, kwargs)

        elif caller == "handleTickPrice" or caller == "handleTickSize":
            self.on_quote_received(msg.tickerId)

        elif caller in "handleTickOptionComputation":
            self.on_option_computation_received(msg.tickerId)

        elif caller == "handleMarketDepth":
            self.on_orderbook_received(msg.tickerId)

        elif caller == "handleError":
            # don't display connection errors on ctrl+c
            if self.quitting and \
                    msg.errorCode in ibDataTypes["DISCONNECT_ERROR_CODES"]:
                return

            # errorCode can be None...
            if 1100 <= msg.errorCode < 2200 or msg.errorCode == 0:
                self.log_blotter.warning(
                    '[IB #%d] %s', msg.errorCode, msg.errorMsg)
            elif msg.errorCode not in (502, 504):  # connection error
                self.log_blotter.error(
                    '[IB #%d] %s', msg.errorCode, msg.errorMsg)

    # -------------------------------------------
    def on_ohlc_received(self, msg, kwargs):
        """ handles historical data download """
        symbol = self.ibConn.tickerSymbol(msg.reqId)

        if kwargs["completed"]:
            self.backfilled_symbols.append(symbol)
            tickers = set({v: k for k, v in self.ibConn.tickerIds.items()
                           if v.upper() != "SYMBOL"}.keys())
            if tickers == set(self.backfilled_symbols):
                self.backfilled = True
                print(".")

            try:
                self.ibConn.cancelHistoricalData(
                    self.ibConn.contracts[msg.reqId])
            except Exception:
                pass

        else:
            data = {
                "symbol": symbol,
                "symbol_group": tools.gen_symbol_group(symbol),
                "asset_class": tools.gen_asset_class(symbol),
                "timestamp": tools.datetime_to_timezone(
                    datetime.fromtimestamp(int(msg.date)), tz="UTC"
                ).strftime("%Y-%m-%d %H:%M:%S"),
            }

            # incmoing second data
            if "sec" in self.backfill_resolution:
                data["last"] = tools.to_decimal(msg.close)
                data["lastsize"] = int(msg.volume)  # msg.count?
                data["bid"] = 0
                data["bidsize"] = 0
                data["ask"] = 0
                data["asksize"] = 0
                data["kind"] = "TICK"
            else:
                data["open"] = tools.to_decimal(msg.open)
                data["high"] = tools.to_decimal(msg.high)
                data["low"] = tools.to_decimal(msg.low)
                data["close"] = tools.to_decimal(msg.close)
                data["volume"] = int(msg.volume)
                data["kind"] = "BAR"

            # print(data)

            # store in db
            if (data["kind"] == "TICK" and "tick" in self.args['store']) or \
                    (data["kind"] == "BAR" and "bar" in self.args['store']):
                self.datastore.store(data=data, kind=data["kind"])

    # -------------------------------------------

    def on_tick_received(self, tick):
        # data
        symbol = tick['symbol']
        timestamp = datetime.strptime(tick['timestamp'], ibDataTypes[
            "DATE_TIME_FORMAT_LONG_MILLISECS"])

        # do not act on first tick (timezone is incorrect)
        if self.first_tick:
            self.first_tick = False
            return

        try:
            timestamp = parse_date(timestamp)
        except Exception:
            pass

        # placeholders
        if symbol not in self._raw_bars:
            self._raw_bars[symbol] = self._raw_bars['~']

        if symbol not in self._bars:
            self._bars[symbol] = self._bars['~']

        # send tick to message self.broadcast
        tick["kind"] = "TICK"
        self.broadcast(tick, "TICK")
        if "tick" in self.args['store']:
            if "tick" in self.args['store']:
                self.datastore.store(data=tick, kind="TICK",
                                     greeks=self.cash_ticks[symbol])

        # add tick to raw self._bars
        tick_data = pd.DataFrame(index=['timestamp'],
                                 data={'timestamp': timestamp,
                                       'last': tick['last'],
                                       'volume': tick['lastsize']})
        tick_data.set_index(['timestamp'], inplace=True)
        _raw_bars = self._raw_bars[symbol].copy()
        _raw_bars = _raw_bars.append(tick_data)

        # add tools.resampled raw to self._bars
        ohlc = _raw_bars['last'].resample('1T').ohlc()
        vol = _raw_bars['volume'].resample('1T').sum()
        vol = _raw_bars['volume'].resample('1T').sum()

        opened_bar = ohlc
        opened_bar['volume'] = vol

        # add bar to self._bars object
        previous_bar_count = len(self._bars[symbol])
        self._bars[symbol] = self._bars[symbol].append(opened_bar)
        self._bars[symbol] = self._bars[symbol].groupby(
            self._bars[symbol].index).last()

        if len(self._bars[symbol].index) > previous_bar_count:

            bar = self._bars[symbol].to_dict(orient='records')[0]
            bar["symbol"] = symbol
            bar["symbol_group"] = tick['symbol_group']
            bar["asset_class"] = tick['asset_class']
            bar["timestamp"] = self._bars[symbol].index[0].strftime(
                ibDataTypes["DATE_TIME_FORMAT_LONG"])

            bar["kind"] = "BAR"
            self.broadcast(bar, "BAR")
            if "tick" in self.args['store']:
                self.datastore.store(data=bar, kind="BAR",
                                     greeks=self.cash_ticks[symbol])

            self._bars[symbol] = self._bars[symbol][-1:]
            _raw_bars.drop(_raw_bars.index[:], inplace=True)
            self._raw_bars[symbol] = _raw_bars

    # -------------------------------------------

    def on_tick_string_received(self, tickerId, kwargs):

        # kwargs is empty
        if not kwargs:
            return

        data = None
        symbol = self.ibConn.tickerSymbol(tickerId)

        # for instruments that receive RTVOLUME events
        if "tick" in kwargs:
            self.rtvolume.add(symbol)
            data = {
                # available data from ib
                "symbol": symbol,
                "symbol_group": tools.gen_symbol_group(symbol),  # ES_F, ...
                "asset_class": tools.gen_asset_class(symbol),
                "timestamp": kwargs['tick']['time'],
                "last": tools.to_decimal(kwargs['tick']['last']),
                "lastsize": int(kwargs['tick']['size']),
                "bid": tools.to_decimal(kwargs['tick']['bid']),
                "ask": tools.to_decimal(kwargs['tick']['ask']),
                "bidsize": int(kwargs['tick']['bidsize']),
                "asksize": int(kwargs['tick']['asksize']),
                # "wap": kwargs['tick']['wap'],
            }

        # for instruments that AREN'T receive RTVOLUME events (exclude options)
        elif symbol not in self.rtvolume and \
                self.ibConn.contracts[tickerId].m_secType not in (
                    "OPT", "FOP"):

            tick = self.ibConn.marketData[tickerId]

            if not tick.empty and (
                    tick['last'].values[-1] > 0 < tick['lastsize'].values[-1]):
                data = {
                    # available data from ib
                    "symbol": symbol,
                    # ES_F, ...
                    "symbol_group": tools.gen_symbol_group(symbol),
                    "asset_class": tools.gen_asset_class(symbol),
                    "timestamp": tick.index.values[-1],
                    "last": tools.to_decimal(tick['last'].values[-1]),
                    "lastsize": int(tick['lastsize'].values[-1]),
                    "bid": tools.to_decimal(tick['bid'].values[-1]),
                    "ask": tools.to_decimal(tick['ask'].values[-1]),
                    "bidsize": int(tick['bidsize'].values[-1]),
                    "asksize": int(tick['asksize'].values[-1]),
                    # "wap": kwargs['tick']['wap'],
                }

        # proceed if data exists
        if data is not None:
            # cache last tick
            if symbol in self.cash_ticks.keys():
                if data == self.cash_ticks[symbol]:
                    return

            self.cash_ticks[symbol] = data

            # add options fields
            data = tools.force_options_columns(data)

            # print('.', end="", flush=True)
            self.on_tick_received(data)

    # -------------------------------------------

    def on_quote_received(self, tickerId):
        try:

            symbol = self.ibConn.tickerSymbol(tickerId)

            if self.ibConn.contracts[tickerId].m_secType in ("OPT", "FOP"):
                quote = self.ibConn.optionsData[tickerId].to_dict(
                    orient='records')[0]
                quote['type'] = self.ibConn.contracts[tickerId].m_right
                quote['strike'] = tools.to_decimal(
                    self.ibConn.contracts[tickerId].m_strike)
                quote["symbol_group"] = self.ibConn.contracts[
                    tickerId].m_symbol + '_' + self.ibConn.contracts[
                        tickerId].m_secType
                quote = tools.mark_options_values(quote)
            else:
                quote = self.ibConn.marketData[tickerId].to_dict(
                    orient='records')[0]
                quote["symbol_group"] = tools.gen_symbol_group(symbol)

            quote["symbol"] = symbol
            quote["asset_class"] = tools.gen_asset_class(symbol)
            quote['bid'] = tools.to_decimal(quote['bid'])
            quote['ask'] = tools.to_decimal(quote['ask'])
            quote['last'] = tools.to_decimal(quote['last'])
            quote["kind"] = "QUOTE"

            # cash markets do not get RTVOLUME (handleTickString)
            if quote["asset_class"] == "CSH":
                quote['last'] = round(
                    float((quote['bid'] + quote['ask']) / 2), 5)
                quote['timestamp'] = datetime.utcnow(
                ).strftime("%Y-%m-%d %H:%M:%S.%f")

                # create synthetic tick
                if symbol in self.cash_ticks.keys() and \
                        quote['last'] != self.cash_ticks[symbol]:
                    self.on_tick_received(quote)
                else:
                    self.broadcast(quote, "QUOTE")

                self.cash_ticks[symbol] = quote['last']
            else:
                self.broadcast(quote, "QUOTE")

        except Exception:
            pass

    # -------------------------------------------

    def on_option_computation_received(self, tickerId):
        # try:
        symbol = self.ibConn.tickerSymbol(tickerId)

        tick = self.ibConn.optionsData[tickerId].to_dict(orient='records')[0]

        # must have values!
        for key in ('bid', 'ask', 'last', 'bidsize', 'asksize', 'lastsize',
                    'volume', 'delta', 'gamma', 'vega', 'theta'):
            if tick[key] == 0:
                return

        tick['type'] = self.ibConn.contracts[tickerId].m_right
        tick['strike'] = tools.to_decimal(
            self.ibConn.contracts[tickerId].m_strike)
        tick["symbol_group"] = self.ibConn.contracts[tickerId].m_symbol + \
            '_' + self.ibConn.contracts[tickerId].m_secType
        tick['volume'] = int(tick['volume'])
        tick['bid'] = tools.to_decimal(tick['bid'])
        tick['bidsize'] = int(tick['bidsize'])
        tick['ask'] = tools.to_decimal(tick['ask'])
        tick['asksize'] = int(tick['asksize'])
        tick['last'] = tools.to_decimal(tick['last'])
        tick['lastsize'] = int(tick['lastsize'])

        tick['price'] = tools.to_decimal(tick['price'], 2)
        tick['underlying'] = tools.to_decimal(tick['underlying'])
        tick['dividend'] = tools.to_decimal(tick['dividend'])
        tick['volume'] = int(tick['volume'])
        tick['iv'] = tools.to_decimal(tick['iv'])
        tick['oi'] = int(tick['oi'])
        tick['delta'] = tools.to_decimal(tick['delta'])
        tick['gamma'] = tools.to_decimal(tick['gamma'])
        tick['vega'] = tools.to_decimal(tick['vega'])
        tick['theta'] = tools.to_decimal(tick['theta'])

        tick["symbol"] = symbol
        tick["symbol_group"] = tools.gen_symbol_group(symbol)
        tick["asset_class"] = tools.gen_asset_class(symbol)

        tick = tools.mark_options_values(tick)

        # is this a really new tick?
        prev_last = 0
        prev_lastsize = 0
        if symbol in self.cash_ticks.keys():
            prev_last = self.cash_ticks[symbol]['last']
            prev_lastsize = self.cash_ticks[symbol]['lastsize']
            if tick == self.cash_ticks[symbol]:
                return

        self.cash_ticks[symbol] = dict(tick)

        # assign timestamp
        tick['timestamp'] = self.ibConn.optionsData[tickerId].index[0]
        if tick['timestamp'] == 0:
            tick['timestamp'] = datetime.utcnow().strftime(
                ibDataTypes['DATE_TIME_FORMAT_LONG_MILLISECS'])

        # treat as tick if last/volume changed
        if tick['last'] != prev_last or tick['lastsize'] != prev_lastsize:
            tick["kind"] = "TICK"
            self.on_tick_received(tick)

        # otherwise treat as quote
        else:
            tick["kind"] = "QUOTE"
            self.broadcast(tick, "QUOTE")

        # except Exception:
            # pass

    # -------------------------------------------

    def on_orderbook_received(self, tickerId):
        orderbook = self.ibConn.marketDepthData[tickerId].dropna(
            subset=['bid', 'ask']).fillna(0).to_dict(orient='list')

        # add symbol data to list
        symbol = self.ibConn.tickerSymbol(tickerId)
        orderbook['symbol'] = symbol
        orderbook["symbol_group"] = tools.gen_symbol_group(symbol)
        orderbook["asset_class"] = tools.gen_asset_class(symbol)
        orderbook["kind"] = "ORDERBOOK"

        # broadcast
        self.broadcast(orderbook, "ORDERBOOK")

    # -------------------------------------------
    def broadcast(self, data, kind):
        def int64_handler(o):
            if isinstance(o, np_int64):
                try:
                    return pd.to_datetime(o, unit='ms').strftime(
                        ibDataTypes["DATE_TIME_FORMAT_LONG"])
                except Exception:
                    return int(o)
            raise TypeError

        string2send = "%s %s" % (
            self.args["zmqtopic"], json.dumps(data, default=int64_handler))

        # print(kind, string2send)
        try:
            self.socket.send_string(string2send)
        except Exception:
            pass

    # -------------------------------------------
    def run(self):
        """Starts the blotter

        Connects to the TWS/GW, processes and logs market data,
        and broadcast it over TCP via ZeroMQ (which algo subscribe to)
        """

        self._check_unique_blotter()

        # initialize datastore
        if self.args["datastore"] is not None:
            datastore = "sql"
            if "pystore" in self.args["datastore"]:
                datastore = "pystore"
            datastore = tools.dynamic_import(
                "qtpylib.datastore.%s" % datastore, "Datastore")
            self.datastore = datastore(self.args["datastore"])

        self.zmq = zmq.Context(zmq.REP)
        self.socket = self.zmq.socket(zmq.PUB)
        self.socket.bind("tcp://*:" + str(self.args['zmqport']))

        db_modified = 0
        contracts = []
        prev_contracts = []
        first_run = True

        self.log_blotter.info("Connecting to Interactive Brokers...")
        self.ibConn = ezIBpy()
        self.ibConn.ibCallback = self.ibCallback

        while not self.ibConn.connected:
            self.ibConn.connect(clientId=int(self.args['ibclient']),
                                port=int(self.args['ibport']),
                                host=str(self.args['ibserver']),
                                account=self.args['ibaccount'])
            time.sleep(1)
            if not self.ibConn.connected:
                print('*', end="", flush=True)
        self.log_blotter.info("Connection established...")

        try:
            while True:

                if not os.path.exists(self.args['symbols']):
                    pd.DataFrame(columns=['symbol', 'sec_type',
                                          'exchange', 'currency', 'expiry',
                                          'strike', 'opt_type']).to_csv(
                                              self.args['symbols'],
                                              header=True, index=False)
                    tools.chmod(self.args['symbols'])
                else:
                    time.sleep(0.1)

                    # read db properties
                    db_data = os.stat(self.args['symbols'])
                    db_size = db_data.st_size
                    db_last_modified = db_data.st_mtime

                    # empty file
                    if db_size == 0:
                        if prev_contracts:
                            self.log_blotter.info('Cancel market data...')
                            self.ibConn.cancelMarketData()
                            time.sleep(0.1)
                            prev_contracts = []
                        continue

                    # modified?
                    if not first_run and db_last_modified == db_modified:
                        continue

                    # continue...
                    db_modified = db_last_modified

                    # read contructs db
                    df = pd.read_csv(self.args['symbols'], header=0)
                    if df.empty:
                        continue

                    # removed expired
                    now = datetime.now()
                    df = df[(
                        (df['expiry'] < 1e6) &
                        (df['expiry'] >= int(now.strftime('%Y%m')))
                    ) | (
                        (df['expiry'] >= 1e6) &
                        (df['expiry'] >= int(now.strftime('%Y%m%d')))
                    ) | np_isnan(df['expiry'])]

                    # fix expiry formatting (no floats)
                    df['expiry'] = df['expiry'].fillna(
                        0).astype(int).astype(str)
                    df.loc[df['expiry'] == "0", 'expiry'] = ""
                    df = df[df['sec_type'] != 'BAG']

                    df.fillna("", inplace=True)
                    df.to_csv(self.args['symbols'], header=True, index=False)
                    tools.chmod(self.args['symbols'])

                    # ignore commentee
                    df = df[~df['symbol'].str.contains("#")]
                    contracts = [tuple(x) for x in df.values]

                    if first_run:
                        first_run = False

                    else:
                        if contracts != prev_contracts:
                            # cancel market data for removed contracts
                            for cont in prev_contracts:
                                if cont not in contracts:
                                    contract = self.ibConn.createContract(cont)
                                    self.ibConn.cancelMarketData(contract)
                                    if self.args['orderbook']:
                                        self.ibConn.cancelMarketDepth(contract)
                                    time.sleep(0.1)
                                    cont_string = self.ibConn.contractString(
                                        cont).split('_')[0]
                                    self.log_blotter.info(
                                        'Contract Removed [%s]', cont_string)

                    # request market data
                    for contract in contracts:
                        if contract not in prev_contracts:
                            self.ibConn.requestMarketData(
                                self.ibConn.createContract(contract))
                            if self.args['orderbook']:
                                self.ibConn.requestMarketDepth(
                                    self.ibConn.createContract(contract))
                            time.sleep(0.1)
                            contract_string = self.ibConn.contractString(
                                contract).split('_')[0]
                            self.log_blotter.info(
                                'Contract Added [%s]', contract_string)

                    # update latest contracts
                    prev_contracts = contracts

                time.sleep(2)

        except (KeyboardInterrupt, SystemExit):
            self.quitting = True  # don't display connection errors on ctrl+c
            print("\n\n>>> Interrupted with Ctrl-c...")
            print("(waiting for running tasks to be completed)\n")
            sys.exit(1)

    # -------------------------------------------
    # CLIENT / STATIC
    # -------------------------------------------
    def history(self, symbols, start, end=None,
                resolution="1T", tz="UTC", continuous=True):
        """ get history from datastore """

        data = self.datastore.history(symbols=symbols, start=start, end=end,
                                      resolution=resolution, tz=tz,
                                      continuous=continuous)

        if data.empty:
            return data

        # setup dataframe
        return prepare_history(data=data, resolution=resolution,
                               tz=tz, continuous=continuous)

    # -------------------------------------------
    def stream(self, symbols="*", tick_handler=None, bar_handler=None,
               quote_handler=None, book_handler=None, tz="UTC"):

        # load runtime/default data
        if isinstance(symbols, str):
            symbols = symbols.split(',')
        symbols = list(map(str.strip, symbols))

        # connect to zeromq self.socket
        self.zmq = zmq.Context()
        sock = self.zmq.socket(zmq.SUB)
        sock.setsockopt_string(zmq.SUBSCRIBE, "")
        sock.connect('tcp://127.0.0.1:' + str(self.args['zmqport']))

        try:
            while True:
                message = sock.recv_string()

                if self.args["zmqtopic"] in message:
                    message = message.split(self.args["zmqtopic"])[1].strip()
                    data = json.loads(message)

                    if data['symbol'] not in symbols and "*" not in symbols:
                        continue

                    # convert None to np.nan !!
                    data.update((k, np_nan)
                                for k, v in data.items() if v is None)

                    # quote
                    if data['kind'] == "ORDERBOOK":
                        if book_handler is not None:
                            book_handler(data)
                            continue
                    # quote
                    if data['kind'] == "QUOTE":
                        if quote_handler is not None:
                            quote_handler(data)
                            continue

                    try:
                        data["datetime"] = parse_date(data["timestamp"])
                    except Exception:
                        pass

                    df = pd.DataFrame(index=[0], data=data)
                    df.set_index('datetime', inplace=True)
                    df.index = pd.to_datetime(df.index, utc=True)
                    df.drop(["timestamp", "kind"], axis=1, inplace=True)

                    try:
                        df.index = df.index.tz_convert(tz)
                    except Exception:
                        df.index = df.index.tz_localize('UTC').tz_convert(tz)

                    # add options columns
                    df = tools.force_options_columns(df)

                    if data['kind'] == "TICK":
                        if tick_handler is not None:
                            tick_handler(df)
                    elif data['kind'] == "BAR":
                        if bar_handler is not None:
                            bar_handler(df)

        except (KeyboardInterrupt, SystemExit):
            print("\n\n>>> Interrupted with Ctrl-c...")
            print("(waiting for running tasks to be completed)\n")
            print(".\n.\n.\n")
            sys.exit(1)

    # -------------------------------------------
    @staticmethod
    def drip(data, handler):
        try:
            for i in range(len(data)):
                handler(data.iloc[i:i + 1])
                time.sleep(.15)

            print("\n\n>>> Backtesting Completed.")

        except (KeyboardInterrupt, SystemExit):
            print("\n\n>>> Interrupted with Ctrl-c...")
            print("(waiting for running tasks to be completed)\n")
            print(".\n.\n.\n")
            sys.exit(1)

    # ---------------------------------------
    def backfill(self, data, resolution, start, end=None):
        """
        Backfills missing historical data

        :Optional:
            data : pd.DataFrame
                Minimum required bars for backfill attempt
            resolution : str
                Algo resolution
            start: datetime
                Backfill start date (YYYY-MM-DD [HH:MM:SS[.MS]).
            end: datetime
                Backfill end date (YYYY-MM-DD [HH:MM:SS[.MS]). Default is None
        :Returns:
            status : mixed
                False: "won't backfill" / True: "backfilling, please wait"
        """

        data.sort_index(inplace=True)

        # currenly only supporting minute-data
        if resolution[-1] in ("K", "V"):
            self.backfilled = True
            return None

        # missing history?
        start_date = parse_date(start)
        end_date = parse_date(end) if end else datetime.utcnow()

        if data.empty:
            first_date = datetime.utcnow()
            last_date = datetime.utcnow()
        else:
            first_date = tools.datetime64_to_datetime(data.index.values[0])
            last_date = tools.datetime64_to_datetime(data.index.values[-1])

        ib_lookback = None
        if start_date < first_date:
            ib_lookback = tools.ib_duration_str(start_date)
        elif end_date > last_date:
            ib_lookback = tools.ib_duration_str(last_date)

        if not ib_lookback:
            self.backfilled = True
            return None

        self.backfill_resolution = "1 min" if resolution[-1] not in (
            "K", "V", "S") else "1 sec"
        self.log_blotter.warning("Backfilling historical data from IB...")

        # request parameters
        params = {
            "lookback": ib_lookback,
            "resolution": self.backfill_resolution,
            "data": "TRADES",
            "rth": False,
            "end_datetime": None,
            "csv_path": None
        }

        # if connection is active - request data
        self.ibConn.requestHistoricalData(**params)

        # wait for backfill to complete
        while not self.backfilled:
            time.sleep(0.1)

        # otherwise, pass the parameters to the caller
        return True

    # -------------------------------------------
    def register(self, instruments):

        if isinstance(instruments, dict):
            instruments = list(instruments.values())

        if not isinstance(instruments, list):
            return

        db = pd.read_csv(self.args['symbols'], header=0).fillna("")

        instruments = pd.DataFrame(instruments)
        instruments.columns = db.columns
        # instruments['expiry'] = instruments['expiry'].astype(int).astype(str)

        db = db.append(instruments)
        # db['expiry'] = db['expiry'].astype(int)
        db = db.drop_duplicates(keep="first")

        db.to_csv(self.args['symbols'], header=True, index=False)
        tools.chmod(self.args['symbols'])


# ===========================================
# Utility functions --->
# ===========================================

def load_blotter_args(blotter_name=None, logger=None):
    """ Load running blotter's settings (used by clients)

    :Parameters:
        blotter_name : str
            Running Blotter's name (defaults to "auto-detect")
        logger : object
            Logger to be use (defaults to Blotter's)

    :Returns:
        args : dict
            Running Blotter's arguments
    """
    if logger is None:
        logger = tools.createLogger(__name__, logging.WARNING)

    tempdir = tempfile.gettempdir()

    # find specific name
    if blotter_name is not None:  # and blotter_name != 'auto-detect':
        args_cache_file = tempdir + "/" + blotter_name.lower() + ".qtpylib"
        if not os.path.exists(args_cache_file):
            logger.critical(
                "Cannot connect to running Blotter [%s]", blotter_name)
            if os.isatty(0):
                sys.exit(0)
            return []

    # no name provided - connect to last running
    else:
        blotter_files = sorted(glob.glob(tempdir + "/*.qtpylib"),
                               key=os.path.getmtime)

        if not blotter_files:
            logger.critical(
                "Cannot connect to running Blotter [%s]", blotter_name)
            if os.isatty(0):
                sys.exit(0)
            return []

        args_cache_file = blotter_files[-1]

    args = pickle.load(open(args_cache_file, "rb"))
    args['as_client'] = True

    return args

# -------------------------------------------


def prepare_history(data, resolution="1T", tz="UTC", continuous=True):

    # setup dataframe
    data.set_index('datetime', inplace=True)
    data.index = pd.to_datetime(data.index, utc=True)
    data['expiry'] = pd.to_datetime(data['expiry'], utc=True)

    # remove _STK from symbol to match ezIBpy's formatting
    data['symbol'] = data['symbol'].str.replace("_STK", "")

    # force options columns
    data = tools.force_options_columns(data)

    # construct continuous contracts for futures
    if continuous and resolution[-1] not in ("K", "V", "S"):
        all_dfs = [data[data['asset_class'] != 'FUT']]

        # generate dict of df per future
        futures_symbol_groups = list(
            data[data['asset_class'] == 'FUT']['symbol_group'].unique())
        for key in futures_symbol_groups:
            future_group = data[data['symbol_group'] == key]
            continuous = futures.create_continuous_contract(
                future_group, resolution)
            all_dfs.append(continuous)

        # make one df again
        # data = pd.concat(all_dfs, sort=True)
        data['datetime'] = data.index
        data.groupby([data.index, 'symbol'], as_index=False
                     ).last().set_index('datetime').dropna()

    data = tools.resample(data, resolution, tz)
    return data


# -------------------------------------------
if __name__ == "__main__":
    blotter = Blotter()
    blotter.run()<|MERGE_RESOLUTION|>--- conflicted
+++ resolved
@@ -4,7 +4,7 @@
 # QTPyLib: Quantitative Trading Python Library
 # https://github.com/ranaroussi/qtpylib
 #
-# Copyright 2016-2019 Ran Aroussi
+# Copyright 2016-2018 Ran Aroussi
 #
 # Licensed under the Apache License, Version 2.0 (the "License");
 # you may not use this file except in compliance with the License.
@@ -39,10 +39,12 @@
 import pandas as pd
 from dateutil.parser import parse as parse_date
 
+import pymysql
+from pymysql.constants.CLIENT import MULTI_STATEMENTS
+
 from numpy import (
-    isnan as np_isnan,
-    nan as np_nan,
-    int64 as np_int64
+    isnan as npisnan,
+    nan as npnan
 )
 
 from ezibpy import (
@@ -50,7 +52,7 @@
 )
 
 from qtpylib import (
-    tools, path, futures
+    tools, asynctools, path, futures, __version__
 )
 
 # =============================================
@@ -66,15 +68,12 @@
 logging.getLogger('ezibpy').setLevel(logging.CRITICAL)
 
 # =============================================
-<<<<<<< HEAD
-=======
 # set up threading pool
 __threads__ = tools.read_single_argv("--threads")
 __threads__ = __threads__ if tools.is_number(__threads__) else None
 asynctools.multitasking.createPool(__name__, __threads__)
 
 # =============================================
->>>>>>> a2110eb1
 
 cash_ticks = {}
 
@@ -84,9 +83,9 @@
 
     :Optional:
 
-        name : str
+        name : string
             name of the blotter (used by other modules)
-        symbols : list
+        symbols : str
             IB contracts CSV database (default: ./symbols.csv)
         ibport : int
             TWS/GW Port to use (default: 4001)
@@ -94,27 +93,33 @@
             TWS/GW Client ID (default: 999)
         ibserver : str
             IB TWS/GW Server hostname (default: localhost)
-        ibaccount : str
-            Specific IB accunt to use (default: None / IB Default)
         zmqport : str
             ZeroMQ Port to use (default: 12345)
         zmqtopic : str
             ZeroMQ string to use (default: _qtpylib_BLOTTERNAME_)
-        orderbook : bool
+        orderbook : str
             Get Order Book (Market Depth) data (default: False)
-        datastore : str
-            Datastore engine: SQLAlchemy connection string or pystore[://path]
-            (Default: None)
-        store : str
-            Store ticks/bars if datastore is enabled? (default ticks+bars)
+        dbhost : str
+            MySQL server hostname (default: localhost)
+        dbport : str
+            MySQL server port (default: 3306)
+        dbname : str
+            MySQL server database (default: qpy)
+        dbuser : str
+            MySQL server username (default: root)
+        dbpass : str
+            MySQL server password (default: none)
+        dbskip : str
+            Skip MySQL logging (default: False)
     """
 
     __metaclass__ = ABCMeta
 
     def __init__(self, name=None, symbols="symbols.csv",
                  ibport=4001, ibclient=999, ibserver="localhost",
-                 ibaccount=None, datastore=None, store="ticks+bars",
-                 orderbook=False, zmqport="12345", zmqtopic=None, **kwargs):
+                 dbhost="localhost", dbport="3306", dbname="qtpy",
+                 dbuser="root", dbpass="", dbskip=False, orderbook=False,
+                 zmqport="12345", zmqtopic=None, **kwargs):
 
         # whats my name?
         self.name = str(self.__class__).split('.')[-1].split("'")[0].lower()
@@ -140,8 +145,9 @@
         self._raw_bars = {"~": self._raw_bars}
 
         # global objects
-        self.datastore = None
-        self.zmq = None
+        self.dbcurr = None
+        self.dbconn = None
+        self.context = None
         self.socket = None
         self.ibConn = None
 
@@ -166,15 +172,10 @@
         self.args.update(kwargs)
         self.args.update(self.load_cli_args())
 
-        self.args["store"] = self.args["store"].lower()
-        if self.args["store"] == "all":
-            self.args["store"] = "ticks+bars"
-
         # read cached args to detect duplicate blotters
         self.duplicate_run = False
         self.cahced_args = {}
-        self.args_cache_file = "%s/%s.qtpylib" % (
-            tempfile.gettempdir(), self.name)
+        self.args_cache_file = "%s/%s.qtpylib" % (tempfile.gettempdir(), self.name)
         if os.path.exists(self.args_cache_file):
             self.cahced_args = self._read_cached_args()
 
@@ -189,6 +190,9 @@
         self.backfilled_symbols = []
         self.backfill_resolution = "1 min"
 
+        # be aware of thread count
+        self.threads = asynctools.multitasking.getPool(__name__)['threads']
+
     # -------------------------------------------
     def _on_exit(self, terminate=True):
         if "as_client" in self.args:
@@ -207,12 +211,12 @@
             self.log_blotter.info("Deleting runtime args...")
             self._remove_cached_args()
 
-        if self.args['datastore']:
-            self.log_blotter.info("Disconnecting from Datastore...")
-            try:
-                self.datastore.close()
-            except Exception:
-                pass
+        self.log_blotter.info("Disconnecting from MySQL...")
+        try:
+            self.dbcurr.close()
+            self.dbconn.close()
+        except Exception as e:
+            pass
 
         if terminate:
             os._exit(0)
@@ -233,7 +237,7 @@
             stdout_list = process.communicate()[0].decode('utf-8').split("\n")
             stdout_list = list(filter(None, stdout_list))
             return len(stdout_list) > 0
-        except Exception:
+        except Exception as e:
             return False
 
     # -------------------------------------------
@@ -279,17 +283,24 @@
                             help='TWS/GW Client ID', required=False)
         parser.add_argument('--ibserver', default=self.args['ibserver'],
                             help='IB TWS/GW Server hostname', required=False)
-        parser.add_argument('--ibaccount', default=self.args['ibaccount'],
-                            help='Specific IB account to use', required=False)
         parser.add_argument('--zmqport', default=self.args['zmqport'],
                             help='ZeroMQ Port to use', required=False)
         parser.add_argument('--orderbook', action='store_true',
                             help='Get Order Book (Market Depth) data',
                             required=False)
-        parser.add_argument('--datastore', default=self.args['datastore'],
-                            help='Data storage engine', required=False)
-        parser.add_argument('--store', default=self.args['store'],
-                            help='Store ticks/bars in DB?', required=False)
+        parser.add_argument('--dbhost', default=self.args['dbhost'],
+                            help='MySQL server hostname', required=False)
+        parser.add_argument('--dbport', default=self.args['dbport'],
+                            help='MySQL server port', required=False)
+        parser.add_argument('--dbname', default=self.args['dbname'],
+                            help='MySQL server database', required=False)
+        parser.add_argument('--dbuser', default=self.args['dbuser'],
+                            help='MySQL server username', required=False)
+        parser.add_argument('--dbpass', default=self.args['dbpass'],
+                            help='MySQL server password', required=False)
+        parser.add_argument('--dbskip', default=self.args['dbskip'],
+                            required=False, help='Skip MySQL logging (flag)',
+                            action='store_true')
 
         # only return non-default cmd line args
         # (meaning only those actually given)
@@ -337,13 +348,12 @@
 
     # -------------------------------------------
     def on_ohlc_received(self, msg, kwargs):
-        """ handles historical data download """
         symbol = self.ibConn.tickerSymbol(msg.reqId)
 
         if kwargs["completed"]:
             self.backfilled_symbols.append(symbol)
-            tickers = set({v: k for k, v in self.ibConn.tickerIds.items()
-                           if v.upper() != "SYMBOL"}.keys())
+            tickers = set(
+                {v: k for k, v in self.ibConn.tickerIds.items() if v.upper() != "SYMBOL"}.keys())
             if tickers == set(self.backfilled_symbols):
                 self.backfilled = True
                 print(".")
@@ -351,7 +361,7 @@
             try:
                 self.ibConn.cancelHistoricalData(
                     self.ibConn.contracts[msg.reqId])
-            except Exception:
+            except Exception as e:
                 pass
 
         else:
@@ -384,87 +394,10 @@
             # print(data)
 
             # store in db
-            if (data["kind"] == "TICK" and "tick" in self.args['store']) or \
-                    (data["kind"] == "BAR" and "bar" in self.args['store']):
-                self.datastore.store(data=data, kind=data["kind"])
-
-    # -------------------------------------------
-
-    def on_tick_received(self, tick):
-        # data
-        symbol = tick['symbol']
-        timestamp = datetime.strptime(tick['timestamp'], ibDataTypes[
-            "DATE_TIME_FORMAT_LONG_MILLISECS"])
-
-        # do not act on first tick (timezone is incorrect)
-        if self.first_tick:
-            self.first_tick = False
-            return
-
-        try:
-            timestamp = parse_date(timestamp)
-        except Exception:
-            pass
-
-        # placeholders
-        if symbol not in self._raw_bars:
-            self._raw_bars[symbol] = self._raw_bars['~']
-
-        if symbol not in self._bars:
-            self._bars[symbol] = self._bars['~']
-
-        # send tick to message self.broadcast
-        tick["kind"] = "TICK"
-        self.broadcast(tick, "TICK")
-        if "tick" in self.args['store']:
-            if "tick" in self.args['store']:
-                self.datastore.store(data=tick, kind="TICK",
-                                     greeks=self.cash_ticks[symbol])
-
-        # add tick to raw self._bars
-        tick_data = pd.DataFrame(index=['timestamp'],
-                                 data={'timestamp': timestamp,
-                                       'last': tick['last'],
-                                       'volume': tick['lastsize']})
-        tick_data.set_index(['timestamp'], inplace=True)
-        _raw_bars = self._raw_bars[symbol].copy()
-        _raw_bars = _raw_bars.append(tick_data)
-
-        # add tools.resampled raw to self._bars
-        ohlc = _raw_bars['last'].resample('1T').ohlc()
-        vol = _raw_bars['volume'].resample('1T').sum()
-        vol = _raw_bars['volume'].resample('1T').sum()
-
-        opened_bar = ohlc
-        opened_bar['volume'] = vol
-
-        # add bar to self._bars object
-        previous_bar_count = len(self._bars[symbol])
-        self._bars[symbol] = self._bars[symbol].append(opened_bar)
-        self._bars[symbol] = self._bars[symbol].groupby(
-            self._bars[symbol].index).last()
-
-        if len(self._bars[symbol].index) > previous_bar_count:
-
-            bar = self._bars[symbol].to_dict(orient='records')[0]
-            bar["symbol"] = symbol
-            bar["symbol_group"] = tick['symbol_group']
-            bar["asset_class"] = tick['asset_class']
-            bar["timestamp"] = self._bars[symbol].index[0].strftime(
-                ibDataTypes["DATE_TIME_FORMAT_LONG"])
-
-            bar["kind"] = "BAR"
-            self.broadcast(bar, "BAR")
-            if "tick" in self.args['store']:
-                self.datastore.store(data=bar, kind="BAR",
-                                     greeks=self.cash_ticks[symbol])
-
-            self._bars[symbol] = self._bars[symbol][-1:]
-            _raw_bars.drop(_raw_bars.index[:], inplace=True)
-            self._raw_bars[symbol] = _raw_bars
-
-    # -------------------------------------------
-
+            self.log2db(data, data["kind"])
+
+    # -------------------------------------------
+    @asynctools.multitasking.task
     def on_tick_string_received(self, tickerId, kwargs):
 
         # kwargs is empty
@@ -479,42 +412,40 @@
             self.rtvolume.add(symbol)
             data = {
                 # available data from ib
-                "symbol": symbol,
+                "symbol":       symbol,
                 "symbol_group": tools.gen_symbol_group(symbol),  # ES_F, ...
-                "asset_class": tools.gen_asset_class(symbol),
-                "timestamp": kwargs['tick']['time'],
-                "last": tools.to_decimal(kwargs['tick']['last']),
-                "lastsize": int(kwargs['tick']['size']),
-                "bid": tools.to_decimal(kwargs['tick']['bid']),
-                "ask": tools.to_decimal(kwargs['tick']['ask']),
-                "bidsize": int(kwargs['tick']['bidsize']),
-                "asksize": int(kwargs['tick']['asksize']),
-                # "wap": kwargs['tick']['wap'],
+                "asset_class":  tools.gen_asset_class(symbol),
+                "timestamp":    kwargs['tick']['time'],
+                "last":         tools.to_decimal(kwargs['tick']['last']),
+                "lastsize":     int(kwargs['tick']['size']),
+                "bid":          tools.to_decimal(kwargs['tick']['bid']),
+                "ask":          tools.to_decimal(kwargs['tick']['ask']),
+                "bidsize":      int(kwargs['tick']['bidsize']),
+                "asksize":      int(kwargs['tick']['asksize']),
+                # "wap":          kwargs['tick']['wap'],
             }
 
-        # for instruments that AREN'T receive RTVOLUME events (exclude options)
+        # for instruments that DOESN'T receive RTVOLUME events (exclude options)
         elif symbol not in self.rtvolume and \
-                self.ibConn.contracts[tickerId].m_secType not in (
-                    "OPT", "FOP"):
+                self.ibConn.contracts[tickerId].m_secType not in ("OPT", "FOP"):
 
             tick = self.ibConn.marketData[tickerId]
 
-            if not tick.empty and (
-                    tick['last'].values[-1] > 0 < tick['lastsize'].values[-1]):
+            if not tick.empty and tick['last'].values[-1] > 0 < tick['lastsize'].values[-1]:
                 data = {
                     # available data from ib
-                    "symbol": symbol,
+                    "symbol":       symbol,
                     # ES_F, ...
                     "symbol_group": tools.gen_symbol_group(symbol),
-                    "asset_class": tools.gen_asset_class(symbol),
-                    "timestamp": tick.index.values[-1],
-                    "last": tools.to_decimal(tick['last'].values[-1]),
-                    "lastsize": int(tick['lastsize'].values[-1]),
-                    "bid": tools.to_decimal(tick['bid'].values[-1]),
-                    "ask": tools.to_decimal(tick['ask'].values[-1]),
-                    "bidsize": int(tick['bidsize'].values[-1]),
-                    "asksize": int(tick['asksize'].values[-1]),
-                    # "wap": kwargs['tick']['wap'],
+                    "asset_class":  tools.gen_asset_class(symbol),
+                    "timestamp":    tick.index.values[-1],
+                    "last":         tools.to_decimal(tick['last'].values[-1]),
+                    "lastsize":     int(tick['lastsize'].values[-1]),
+                    "bid":          tools.to_decimal(tick['bid'].values[-1]),
+                    "ask":          tools.to_decimal(tick['ask'].values[-1]),
+                    "bidsize":      int(tick['bidsize'].values[-1]),
+                    "asksize":      int(tick['asksize'].values[-1]),
+                    # "wap":          kwargs['tick']['wap'],
                 }
 
         # proceed if data exists
@@ -533,25 +464,24 @@
             self.on_tick_received(data)
 
     # -------------------------------------------
-
+    @asynctools.multitasking.task
     def on_quote_received(self, tickerId):
         try:
 
             symbol = self.ibConn.tickerSymbol(tickerId)
 
             if self.ibConn.contracts[tickerId].m_secType in ("OPT", "FOP"):
-                quote = self.ibConn.optionsData[tickerId].to_dict(
-                    orient='records')[0]
+                quote = self.ibConn.optionsData[tickerId].to_dict(orient='records')[
+                    0]
                 quote['type'] = self.ibConn.contracts[tickerId].m_right
                 quote['strike'] = tools.to_decimal(
                     self.ibConn.contracts[tickerId].m_strike)
-                quote["symbol_group"] = self.ibConn.contracts[
-                    tickerId].m_symbol + '_' + self.ibConn.contracts[
-                        tickerId].m_secType
+                quote["symbol_group"] = self.ibConn.contracts[tickerId].m_symbol + \
+                    '_' + self.ibConn.contracts[tickerId].m_secType
                 quote = tools.mark_options_values(quote)
             else:
-                quote = self.ibConn.marketData[tickerId].to_dict(
-                    orient='records')[0]
+                quote = self.ibConn.marketData[tickerId].to_dict(orient='records')[
+                    0]
                 quote["symbol_group"] = tools.gen_symbol_group(symbol)
 
             quote["symbol"] = symbol
@@ -569,8 +499,7 @@
                 ).strftime("%Y-%m-%d %H:%M:%S.%f")
 
                 # create synthetic tick
-                if symbol in self.cash_ticks.keys() and \
-                        quote['last'] != self.cash_ticks[symbol]:
+                if symbol in self.cash_ticks.keys() and quote['last'] != self.cash_ticks[symbol]:
                     self.on_tick_received(quote)
                 else:
                     self.broadcast(quote, "QUOTE")
@@ -579,11 +508,11 @@
             else:
                 self.broadcast(quote, "QUOTE")
 
-        except Exception:
+        except Exception as e:
             pass
 
     # -------------------------------------------
-
+    @asynctools.multitasking.task
     def on_option_computation_received(self, tickerId):
         # try:
         symbol = self.ibConn.tickerSymbol(tickerId)
@@ -653,11 +582,11 @@
             tick["kind"] = "QUOTE"
             self.broadcast(tick, "QUOTE")
 
-        # except Exception:
+        # except Exception as e:
             # pass
 
     # -------------------------------------------
-
+    @asynctools.multitasking.task
     def on_orderbook_received(self, tickerId):
         orderbook = self.ibConn.marketDepthData[tickerId].dropna(
             subset=['bid', 'ask']).fillna(0).to_dict(orient='list')
@@ -673,24 +602,130 @@
         self.broadcast(orderbook, "ORDERBOOK")
 
     # -------------------------------------------
+    @asynctools.multitasking.task
+    def on_tick_received(self, tick):
+        # data
+        symbol = tick['symbol']
+        timestamp = datetime.strptime(tick['timestamp'],
+                                      ibDataTypes["DATE_TIME_FORMAT_LONG_MILLISECS"])
+
+        # do not act on first tick (timezone is incorrect)
+        if self.first_tick:
+            self.first_tick = False
+            return
+
+        try:
+            timestamp = parse_date(timestamp)
+        except Exception as e:
+            pass
+
+        # placeholders
+        if symbol not in self._raw_bars:
+            self._raw_bars[symbol] = self._raw_bars['~']
+
+        if symbol not in self._bars:
+            self._bars[symbol] = self._bars['~']
+
+        # send tick to message self.broadcast
+        tick["kind"] = "TICK"
+        self.broadcast(tick, "TICK")
+        self.log2db(tick, "TICK")
+
+        # add tick to raw self._bars
+        tick_data = pd.DataFrame(index=['timestamp'],
+                                 data={'timestamp': timestamp,
+                                       'last': tick['last'],
+                                       'volume': tick['lastsize']})
+        tick_data.set_index(['timestamp'], inplace=True)
+        _raw_bars = self._raw_bars[symbol].copy()
+        _raw_bars = _raw_bars.append(tick_data)
+
+        # add tools.resampled raw to self._bars
+        ohlc = _raw_bars['last'].resample('1T').ohlc()
+        vol = _raw_bars['volume'].resample('1T').sum()
+        vol = _raw_bars['volume'].resample('1T').sum()
+
+        opened_bar = ohlc
+        opened_bar['volume'] = vol
+
+        # add bar to self._bars object
+        previous_bar_count = len(self._bars[symbol])
+        self._bars[symbol] = self._bars[symbol].append(opened_bar)
+        self._bars[symbol] = self._bars[symbol].groupby(
+            self._bars[symbol].index).last()
+
+        if len(self._bars[symbol].index) > previous_bar_count:
+
+            bar = self._bars[symbol].to_dict(orient='records')[0]
+            bar["symbol"] = symbol
+            bar["symbol_group"] = tick['symbol_group']
+            bar["asset_class"] = tick['asset_class']
+            bar["timestamp"] = self._bars[symbol].index[0].strftime(
+                ibDataTypes["DATE_TIME_FORMAT_LONG"])
+
+            bar["kind"] = "BAR"
+            self.broadcast(bar, "BAR")
+            self.log2db(bar, "BAR")
+
+            self._bars[symbol] = self._bars[symbol][-1:]
+            _raw_bars.drop(_raw_bars.index[:], inplace=True)
+            self._raw_bars[symbol] = _raw_bars
+
+    # -------------------------------------------
     def broadcast(self, data, kind):
-        def int64_handler(o):
-            if isinstance(o, np_int64):
-                try:
-                    return pd.to_datetime(o, unit='ms').strftime(
-                        ibDataTypes["DATE_TIME_FORMAT_LONG"])
-                except Exception:
-                    return int(o)
-            raise TypeError
-
-        string2send = "%s %s" % (
-            self.args["zmqtopic"], json.dumps(data, default=int64_handler))
-
+        string2send = "%s %s" % (self.args["zmqtopic"], json.dumps(data))
         # print(kind, string2send)
         try:
             self.socket.send_string(string2send)
-        except Exception:
+        except Exception as e:
             pass
+
+    # -------------------------------------------
+    def log2db(self, data, kind):
+        if self.args['dbskip'] or len(data["symbol"].split("_")) > 2:
+            return
+
+        # connect to mysql per call (thread safe)
+        if self.threads > 0:
+            dbconn = self.get_mysql_connection()
+            dbcurr = dbconn.cursor()
+        else:
+            dbconn = self.dbconn
+            dbcurr = self.dbcurr
+
+        # set symbol details
+        symbol_id = 0
+        symbol = data["symbol"].replace("_" + data["asset_class"], "")
+
+        if symbol in self.symbol_ids.keys():
+            symbol_id = self.symbol_ids[symbol]
+        else:
+            symbol_id = get_symbol_id(
+                data["symbol"], dbconn, dbcurr, self.ibConn)
+            self.symbol_ids[symbol] = symbol_id
+
+        # insert to db
+        if kind == "TICK":
+            try:
+                mysql_insert_tick(data, symbol_id, dbcurr)
+            except Exception as e:
+                pass
+        elif kind == "BAR":
+            try:
+                mysql_insert_bar(data, symbol_id, dbcurr)
+            except Exception as e:
+                pass
+
+        # commit
+        try:
+            dbconn.commit()
+        except Exception as e:
+            pass
+
+        # disconect from mysql
+        if self.threads > 0:
+            dbcurr.close()
+            dbconn.close()
 
     # -------------------------------------------
     def run(self):
@@ -702,17 +737,11 @@
 
         self._check_unique_blotter()
 
-        # initialize datastore
-        if self.args["datastore"] is not None:
-            datastore = "sql"
-            if "pystore" in self.args["datastore"]:
-                datastore = "pystore"
-            datastore = tools.dynamic_import(
-                "qtpylib.datastore.%s" % datastore, "Datastore")
-            self.datastore = datastore(self.args["datastore"])
-
-        self.zmq = zmq.Context(zmq.REP)
-        self.socket = self.zmq.socket(zmq.PUB)
+        # connect to mysql
+        self.mysql_connect()
+
+        self.context = zmq.Context(zmq.REP)
+        self.socket = self.context.socket(zmq.PUB)
         self.socket.bind("tcp://*:" + str(self.args['zmqport']))
 
         db_modified = 0
@@ -726,9 +755,7 @@
 
         while not self.ibConn.connected:
             self.ibConn.connect(clientId=int(self.args['ibclient']),
-                                port=int(self.args['ibport']),
-                                host=str(self.args['ibserver']),
-                                account=self.args['ibaccount'])
+                                port=int(self.args['ibport']), host=str(self.args['ibserver']))
             time.sleep(1)
             if not self.ibConn.connected:
                 print('*', end="", flush=True)
@@ -738,11 +765,9 @@
             while True:
 
                 if not os.path.exists(self.args['symbols']):
-                    pd.DataFrame(columns=['symbol', 'sec_type',
-                                          'exchange', 'currency', 'expiry',
-                                          'strike', 'opt_type']).to_csv(
-                                              self.args['symbols'],
-                                              header=True, index=False)
+                    pd.DataFrame(columns=['symbol', 'sec_type', 'exchange',
+                                          'currency', 'expiry', 'strike', 'opt_type']
+                                 ).to_csv(self.args['symbols'], header=True, index=False)
                     tools.chmod(self.args['symbols'])
                 else:
                     time.sleep(0.1)
@@ -774,14 +799,13 @@
                         continue
 
                     # removed expired
-                    now = datetime.now()
                     df = df[(
-                        (df['expiry'] < 1e6) &
-                        (df['expiry'] >= int(now.strftime('%Y%m')))
-                    ) | (
-                        (df['expiry'] >= 1e6) &
-                        (df['expiry'] >= int(now.strftime('%Y%m%d')))
-                    ) | np_isnan(df['expiry'])]
+                            (df['expiry'] < 1000000) & (
+                                df['expiry'] >= int(datetime.now().strftime('%Y%m')))) | (
+                            (df['expiry'] >= 1000000) & (
+                                df['expiry'] >= int(datetime.now().strftime('%Y%m%d')))) |
+                            npisnan(df['expiry'])
+                            ]
 
                     # fix expiry formatting (no floats)
                     df['expiry'] = df['expiry'].fillna(
@@ -803,17 +827,18 @@
                     else:
                         if contracts != prev_contracts:
                             # cancel market data for removed contracts
-                            for cont in prev_contracts:
-                                if cont not in contracts:
-                                    contract = self.ibConn.createContract(cont)
-                                    self.ibConn.cancelMarketData(contract)
+                            for contract in prev_contracts:
+                                if contract not in contracts:
+                                    self.ibConn.cancelMarketData(
+                                        self.ibConn.createContract(contract))
                                     if self.args['orderbook']:
-                                        self.ibConn.cancelMarketDepth(contract)
+                                        self.ibConn.cancelMarketDepth(
+                                            self.ibConn.createContract(contract))
                                     time.sleep(0.1)
-                                    cont_string = self.ibConn.contractString(
-                                        cont).split('_')[0]
+                                    contract_string = self.ibConn.contractString(
+                                        contract).split('_')[0]
                                     self.log_blotter.info(
-                                        'Contract Removed [%s]', cont_string)
+                                        'Contract Removed [%s]', contract_string)
 
                     # request market data
                     for contract in contracts:
@@ -836,40 +861,163 @@
 
         except (KeyboardInterrupt, SystemExit):
             self.quitting = True  # don't display connection errors on ctrl+c
-            print("\n\n>>> Interrupted with Ctrl-c...")
-            print("(waiting for running tasks to be completed)\n")
+            print(
+                "\n\n>>> Interrupted with Ctrl-c...\n(waiting for running tasks to be completed)\n")
+            # asynctools.multitasking.killall() # stop now
+            asynctools.multitasking.wait_for_tasks()  # wait for threads to complete
             sys.exit(1)
 
     # -------------------------------------------
     # CLIENT / STATIC
     # -------------------------------------------
-    def history(self, symbols, start, end=None,
-                resolution="1T", tz="UTC", continuous=True):
-        """ get history from datastore """
-
-        data = self.datastore.history(symbols=symbols, start=start, end=end,
-                                      resolution=resolution, tz=tz,
-                                      continuous=continuous)
-
+    def _fix_history_sequence(self, df, table):
+        """ fix out-of-sequence ticks/bars """
+
+        # remove "Unnamed: x" columns
+        cols = df.columns[df.columns.str.startswith('Unnamed:')].tolist()
+        df.drop(cols, axis=1, inplace=True)
+
+        # remove future dates
+        df['datetime'] = pd.to_datetime(df['datetime'], utc=True)
+        blacklist = df[df['datetime'] > datetime.utcnow()]
+        df = df.loc[set(df.index) - set(blacklist)]  # .tail()
+
+        # loop through data, symbol by symbol
+        dfs = []
+        bad_ids = [blacklist['id'].values.tolist()]
+
+        for symbol_id in list(df['symbol_id'].unique()):
+
+            data = df[df['symbol_id'] == symbol_id].copy()
+
+            # sort by id
+            data.sort_values('id', axis=0, ascending=True, inplace=False)
+
+            # convert index to column
+            data.loc[:, "ix"] = data.index
+            data.reset_index(inplace=True)
+
+            # find out of sequence ticks/bars
+            malformed = data.shift(1)[(data['id'] > data['id'].shift(1)) & (
+                data['datetime'] < data['datetime'].shift(1))]
+
+            # cleanup rows
+            if malformed.empty:
+                # if all rows are in sequence, just remove last row
+                dfs.append(data)
+            else:
+                # remove out of sequence rows + last row from data
+                index = [
+                    x for x in data.index.values if x not in malformed['ix'].values]
+                dfs.append(data.loc[index])
+
+                # add to bad id list (to remove from db)
+                bad_ids.append(list(malformed['id'].values))
+
+        # combine all lists
+        data = pd.concat(dfs, sort=True)
+
+        # flatten bad ids
+        bad_ids = sum(bad_ids, [])
+
+        # remove bad ids from db
+        if bad_ids:
+            bad_ids = list(map(str, map(int, bad_ids)))
+            self.dbcurr.execute("DELETE FROM greeks WHERE %s IN (%s)" % (
+                table.lower()[:-1] + "_id", ",".join(bad_ids)))
+            self.dbcurr.execute("DELETE FROM " + table.lower() +
+                                " WHERE id IN (%s)" % (",".join(bad_ids)))
+            try:
+                self.dbconn.commit()
+            except Exception as e:
+                self.dbconn.rollback()
+
+        # return
+        return data.drop(['id', 'ix', 'index'], axis=1)
+
+    # -------------------------------------------
+    def history(self, symbols, start, end=None, resolution="1T", tz="UTC", continuous=True):
+        # load runtime/default data
+        if isinstance(symbols, str):
+            symbols = symbols.split(',')
+
+        # work with symbol groups
+        # symbols = list(map(tools.gen_symbol_group, symbols))
+        symbol_groups = list(map(tools.gen_symbol_group, symbols))
+        # print(symbols)
+
+        # convert datetime to string for MySQL
+        try:
+            start = start.strftime(
+                ibDataTypes["DATE_TIME_FORMAT_LONG_MILLISECS"])
+        except Exception as e:
+            pass
+
+        if end is not None:
+            try:
+                end = end.strftime(
+                    ibDataTypes["DATE_TIME_FORMAT_LONG_MILLISECS"])
+            except Exception as e:
+                pass
+
+        # connect to mysql
+        self.mysql_connect()
+
+        # --- build query
+        table = 'ticks' if resolution[-1] in ("K", "V", "S") else 'bars'
+
+        query = """SELECT tbl.*,
+            CONCAT(s.`symbol`, "_", s.`asset_class`) as symbol, s.symbol_group, s.asset_class, s.expiry,
+            g.price AS opt_price, g.underlying AS opt_underlying, g.dividend AS opt_dividend,
+            g.volume AS opt_volume, g.iv AS opt_iv, g.oi AS opt_oi,
+            g.delta AS opt_delta, g.gamma AS opt_gamma,
+            g.theta AS opt_theta, g.vega AS opt_vega
+            FROM `{TABLE}` tbl LEFT JOIN `symbols` s ON tbl.symbol_id = s.id
+            LEFT JOIN `greeks` g ON tbl.id = g.{TABLE_ID}
+            WHERE (`datetime` >= "{START}"{END_SQL}) """.replace(
+            '{START}', start).replace('{TABLE}', table).replace('{TABLE_ID}', table[:-1] + '_id')
+
+        if end is not None:
+            query = query.replace('{END_SQL}', ' AND `datetime` <= "{END}"')
+            query = query.replace('{END}', end)
+        else:
+            query = query.replace('{END_SQL}', '')
+
+        if symbols[0].strip() != "*":
+            if continuous:
+                query += """ AND ( s.`symbol_group` in ("{SYMBOL_GROUPS}") or
+                CONCAT(s.`symbol`, "_", s.`asset_class`) IN ("{SYMBOLS}") ) """
+                query = query.replace('{SYMBOLS}', '","'.join(symbols)).replace(
+                    '{SYMBOL_GROUPS}', '","'.join(symbol_groups))
+            else:
+                query += """ AND ( CONCAT(s.`symbol`, "_", s.`asset_class`) IN ("{SYMBOLS}") ) """
+                query = query.replace('{SYMBOLS}', '","'.join(symbols))
+        # --- end build query
+
+        # get data using pandas
+        data = pd.read_sql(query, self.dbconn)  # .dropna()
+
+        # no data in db
         if data.empty:
             return data
 
+        # clearup records that are out of sequence
+        data = self._fix_history_sequence(data, table)
+
         # setup dataframe
-        return prepare_history(data=data, resolution=resolution,
-                               tz=tz, continuous=continuous)
-
-    # -------------------------------------------
-    def stream(self, symbols="*", tick_handler=None, bar_handler=None,
+        return prepare_history(data=data, resolution=resolution, tz=tz, continuous=True)
+
+    # -------------------------------------------
+    def stream(self, symbols, tick_handler=None, bar_handler=None,
                quote_handler=None, book_handler=None, tz="UTC"):
-
         # load runtime/default data
         if isinstance(symbols, str):
             symbols = symbols.split(',')
         symbols = list(map(str.strip, symbols))
 
         # connect to zeromq self.socket
-        self.zmq = zmq.Context()
-        sock = self.zmq.socket(zmq.SUB)
+        self.context = zmq.Context()
+        sock = self.context.socket(zmq.SUB)
         sock.setsockopt_string(zmq.SUBSCRIBE, "")
         sock.connect('tcp://127.0.0.1:' + str(self.args['zmqport']))
 
@@ -881,11 +1029,11 @@
                     message = message.split(self.args["zmqtopic"])[1].strip()
                     data = json.loads(message)
 
-                    if data['symbol'] not in symbols and "*" not in symbols:
+                    if data['symbol'] not in symbols:
                         continue
 
                     # convert None to np.nan !!
-                    data.update((k, np_nan)
+                    data.update((k, npnan)
                                 for k, v in data.items() if v is None)
 
                     # quote
@@ -901,7 +1049,7 @@
 
                     try:
                         data["datetime"] = parse_date(data["timestamp"])
-                    except Exception:
+                    except Exception as e:
                         pass
 
                     df = pd.DataFrame(index=[0], data=data)
@@ -911,7 +1059,7 @@
 
                     try:
                         df.index = df.index.tz_convert(tz)
-                    except Exception:
+                    except Exception as e:
                         df.index = df.index.tz_localize('UTC').tz_convert(tz)
 
                     # add options columns
@@ -925,9 +1073,11 @@
                             bar_handler(df)
 
         except (KeyboardInterrupt, SystemExit):
-            print("\n\n>>> Interrupted with Ctrl-c...")
-            print("(waiting for running tasks to be completed)\n")
+            print(
+                "\n\n>>> Interrupted with Ctrl-c...\n(waiting for running tasks to be completed)\n")
             print(".\n.\n.\n")
+            # asynctools.multitasking.killall() # stop now
+            asynctools.multitasking.wait_for_tasks()  # wait for threads to complete
             sys.exit(1)
 
     # -------------------------------------------
@@ -936,14 +1086,17 @@
         try:
             for i in range(len(data)):
                 handler(data.iloc[i:i + 1])
-                time.sleep(.15)
-
+                time.sleep(.1)
+
+            asynctools.multitasking.wait_for_tasks()
             print("\n\n>>> Backtesting Completed.")
 
         except (KeyboardInterrupt, SystemExit):
-            print("\n\n>>> Interrupted with Ctrl-c...")
-            print("(waiting for running tasks to be completed)\n")
+            print(
+                "\n\n>>> Interrupted with Ctrl-c...\n(waiting for running tasks to be completed)\n")
             print(".\n.\n.\n")
+            # asynctools.multitasking.killall() # stop now
+            asynctools.multitasking.wait_for_tasks()  # wait for threads to complete
             sys.exit(1)
 
     # ---------------------------------------
@@ -962,7 +1115,7 @@
                 Backfill end date (YYYY-MM-DD [HH:MM:SS[.MS]). Default is None
         :Returns:
             status : mixed
-                False: "won't backfill" / True: "backfilling, please wait"
+                False for "won't backfill" / True for "backfilling, please wait"
         """
 
         data.sort_index(inplace=True)
@@ -1012,7 +1165,7 @@
 
         # wait for backfill to complete
         while not self.backfilled:
-            time.sleep(0.1)
+            time.sleep(0.01)
 
         # otherwise, pass the parameters to the caller
         return True
@@ -1039,11 +1192,77 @@
         db.to_csv(self.args['symbols'], header=True, index=False)
         tools.chmod(self.args['symbols'])
 
-
-# ===========================================
-# Utility functions --->
-# ===========================================
-
+    # -------------------------------------------
+    def get_mysql_connection(self):
+        if self.args['dbskip']:
+            return None
+
+        return pymysql.connect(
+            client_flag=MULTI_STATEMENTS,
+            host=str(self.args['dbhost']),
+            port=int(self.args['dbport']),
+            user=str(self.args['dbuser']),
+            passwd=str(self.args['dbpass']),
+            db=str(self.args['dbname'])
+        )
+
+    def mysql_connect(self):
+
+        # skip db connection
+        if self.args['dbskip']:
+            return
+
+        # already connected?
+        if self.dbcurr is not None or self.dbconn is not None:
+            return
+
+        # connect to mysql
+        self.dbconn = self.get_mysql_connection()
+        self.dbcurr = self.dbconn.cursor()
+
+        # check for db schema
+        self.dbcurr.execute("SHOW TABLES")
+        tables = [table[0] for table in self.dbcurr.fetchall()]
+
+        required = ["bars", "ticks", "symbols", "trades", "greeks", "_version_"]
+        if all(item in tables for item in required):
+            self.dbcurr.execute("SELECT version FROM `_version_`")
+            db_version = self.dbcurr.fetchone()
+            if db_version is not None and __version__ == db_version[0]:
+                return
+
+        # create database schema
+        self.dbcurr.execute(open(path['library'] + '/schema.sql', "rb").read())
+        try:
+            self.dbconn.commit()
+
+            # update version #
+            sql = "TRUNCATE TABLE _version_; INSERT INTO _version_ (`version`) VALUES (%s)"
+            self.dbcurr.execute(sql, (__version__))
+            self.dbconn.commit()
+
+            # unless we do this, there's a problem with curr.fetchX()
+            self.dbcurr.close()
+            self.dbconn.close()
+
+            # re-connect to mysql
+            self.dbconn = self.get_mysql_connection()
+            self.dbcurr = self.dbconn.cursor()
+
+        except Exception as e:
+            self.dbconn.rollback()
+            self.log_blotter.error("Cannot create database schema")
+            self._remove_cached_args()
+            sys.exit(1)
+
+    # ===========================================
+    # Utility functions --->
+    # ===========================================
+
+    # -------------------------------------------
+
+
+# -------------------------------------------
 def load_blotter_args(blotter_name=None, logger=None):
     """ Load running blotter's settings (used by clients)
 
@@ -1060,11 +1279,9 @@
     if logger is None:
         logger = tools.createLogger(__name__, logging.WARNING)
 
-    tempdir = tempfile.gettempdir()
-
     # find specific name
     if blotter_name is not None:  # and blotter_name != 'auto-detect':
-        args_cache_file = tempdir + "/" + blotter_name.lower() + ".qtpylib"
+        args_cache_file = tempfile.gettempdir() + "/" + blotter_name.lower() + ".qtpylib"
         if not os.path.exists(args_cache_file):
             logger.critical(
                 "Cannot connect to running Blotter [%s]", blotter_name)
@@ -1074,8 +1291,8 @@
 
     # no name provided - connect to last running
     else:
-        blotter_files = sorted(glob.glob(tempdir + "/*.qtpylib"),
-                               key=os.path.getmtime)
+        blotter_files = sorted(
+            glob.glob(tempfile.gettempdir() + "/*.qtpylib"), key=os.path.getmtime)
 
         if not blotter_files:
             logger.critical(
@@ -1090,6 +1307,184 @@
     args['as_client'] = True
 
     return args
+
+# -------------------------------------------
+
+
+def get_symbol_id(symbol, dbconn, dbcurr, ibConn=None):
+    """
+    Retrives symbol's ID from the Database or create it if it doesn't exist
+
+    :Parameters:
+        symbol : str
+            Instrument symbol
+        dbconn : object
+            Database connection to be used
+        dbcurr : object
+            Database cursor to be used
+
+    :Optional:
+        ibConn : object
+            ezIBpy object (used for determining futures/options expiration)
+
+    :Returns:
+        symbol_id : int
+            Symbol ID
+    """
+    def _get_contract_expiry(symbol, ibConn=None):
+        # parse w/p ibConn
+        if ibConn is None or isinstance(symbol, str):
+            return tools.contract_expiry_from_symbol(symbol)
+
+        # parse with ibConn
+        contract_details = ibConn.contractDetails(symbol)["m_summary"]
+        if contract_details["m_expiry"] == "":
+            ibConn.createContract(symbol)
+            return _get_contract_expiry(symbol, ibConn)
+
+        if contract_details["m_expiry"]:
+            return datetime.strptime(str(contract_details["m_expiry"]), '%Y%m%d'
+                                     ).strftime("%Y-%m-%d")
+
+        return contract_details["m_expiry"]
+
+    # start
+    asset_class = tools.gen_asset_class(symbol)
+    symbol_group = tools.gen_symbol_group(symbol)
+    clean_symbol = symbol.replace("_" + asset_class, "")
+    expiry = None
+
+    if asset_class in ("FUT", "OPT", "FOP"):
+        expiry = _get_contract_expiry(symbol, ibConn)
+
+        # look for symbol w/ expiry
+        sql = """SELECT id FROM `symbols` WHERE
+            `symbol`=%s AND `symbol_group`=%s AND `asset_class`=%s  AND `expiry`=%s LIMIT 1"""
+        dbcurr.execute(sql, (clean_symbol, symbol_group, asset_class, expiry))
+
+    else:
+        # look for symbol w/o expiry
+        sql = """SELECT id FROM `symbols` WHERE
+            `symbol`=%s AND `symbol_group`=%s AND `asset_class`=%s LIMIT 1"""
+        dbcurr.execute(sql, (clean_symbol, symbol_group, asset_class))
+
+    row = dbcurr.fetchone()
+
+    # symbol already in db
+    if row is not None:
+        return row[0]
+
+    # symbol/expiry not in db... insert new/update expiry
+    else:
+        # need to update the expiry?
+        if expiry is not None:
+            sql = """SELECT id FROM `symbols` WHERE
+                `symbol`=%s AND `symbol_group`=%s AND `asset_class`=%s LIMIT 1"""
+            dbcurr.execute(sql, (clean_symbol, symbol_group, asset_class))
+
+            row = dbcurr.fetchone()
+            if row is not None:
+                sql = "UPDATE `symbols` SET `expiry`='" + \
+                    str(expiry) + "' WHERE id=" + str(row[0])
+                dbcurr.execute(sql)
+                try:
+                    dbconn.commit()
+                except Exception as e:
+                    return False
+                return int(row[0])
+
+        # insert new symbol
+        sql = """INSERT IGNORE INTO `symbols`
+            (`symbol`, `symbol_group`, `asset_class`, `expiry`) VALUES (%s, %s, %s, %s)
+            ON DUPLICATE KEY UPDATE `symbol`=`symbol`, `expiry`=%s
+        """
+
+        dbcurr.execute(sql, (clean_symbol, symbol_group,
+                             asset_class, expiry, expiry))
+        try:
+            dbconn.commit()
+        except Exception as e:
+            return False
+
+        return dbcurr.lastrowid
+
+
+# -------------------------------------------
+def mysql_insert_tick(data, symbol_id, dbcurr):
+
+    sql = """INSERT IGNORE INTO `ticks` (`datetime`, `symbol_id`,
+        `bid`, `bidsize`, `ask`, `asksize`, `last`, `lastsize`)
+        VALUES (%s, %s, %s, %s, %s, %s, %s, %s)
+        ON DUPLICATE KEY UPDATE `symbol_id`=`symbol_id`
+    """
+    dbcurr.execute(sql, (data["timestamp"], symbol_id,
+                         float(data["bid"]), int(data["bidsize"]),
+                         float(data["ask"]), int(data["asksize"]),
+                         float(data["last"]), int(data["lastsize"])
+                         ))
+
+    # add greeks
+    if dbcurr.lastrowid and data["asset_class"] in ("OPT", "FOP"):
+        greeks_sql = """INSERT IGNORE INTO `greeks` (
+            `tick_id`, `price`, `underlying`, `dividend`, `volume`,
+            `iv`, `oi`, `delta`, `gamma`, `theta`, `vega`)
+            VALUES (%s, %s, %s, %s, %s, %s, %s, %s, %s, %s, %s)
+        """
+        try:
+            dbcurr.execute(greeks_sql, (dbcurr.lastrowid,
+                                        round(float(data["opt_price"]), 2), round(
+                                            float(data["opt_underlying"]), 5),
+                                        float(data["opt_dividend"]), int(
+                                            data["opt_volume"]),
+                                        float(data["opt_iv"]), float(
+                                            data["opt_oi"]),
+                                        float(data["opt_delta"]), float(
+                                            data["opt_gamma"]),
+                                        float(data["opt_theta"]), float(
+                                            data["opt_vega"]),
+                                        ))
+        except Exception as e:
+            pass
+
+
+# -------------------------------------------
+def mysql_insert_bar(data, symbol_id, dbcurr):
+    sql = """INSERT IGNORE INTO `bars`
+        (`datetime`, `symbol_id`, `open`, `high`, `low`, `close`, `volume`)
+            VALUES (%s, %s, %s, %s, %s, %s, %s)
+        ON DUPLICATE KEY UPDATE
+            `open`=%s, `high`=%s, `low`=%s, `close`=%s, `volume`=`volume`+%s
+    """
+    dbcurr.execute(sql, (data["timestamp"], symbol_id,
+                         float(data["open"]), float(data["high"]), float(
+                             data["low"]), float(data["close"]), int(data["volume"]),
+                         float(data["open"]), float(data["high"]), float(
+        data["low"]), float(data["close"]), int(data["volume"])
+    ))
+
+    # add greeks
+    if dbcurr.lastrowid and data["asset_class"] in ("OPT", "FOP"):
+        greeks_sql = """INSERT IGNORE INTO `greeks` (
+            `bar_id`, `price`, `underlying`, `dividend`, `volume`,
+            `iv`, `oi`, `delta`, `gamma`, `theta`, `vega`)
+            VALUES (%s, %s, %s, %s, %s, %s, %s, %s, %s, %s, %s)
+        """
+        greeks = cash_ticks[data['symbol']]
+        try:
+            dbcurr.execute(greeks_sql, (dbcurr.lastrowid,
+                                        round(float(greeks["opt_price"]), 2), round(
+                                            float(greeks["opt_underlying"]), 5),
+                                        float(greeks["opt_dividend"]), int(
+                                            greeks["opt_volume"]),
+                                        float(greeks["opt_iv"]), float(
+                                            greeks["opt_oi"]),
+                                        float(greeks["opt_delta"]), float(
+                                            greeks["opt_gamma"]),
+                                        float(greeks["opt_theta"]), float(
+                                            greeks["opt_vega"]),
+                                        ))
+        except Exception as e:
+            pass
 
 # -------------------------------------------
 
@@ -1121,10 +1516,7 @@
             all_dfs.append(continuous)
 
         # make one df again
-        # data = pd.concat(all_dfs, sort=True)
-        data['datetime'] = data.index
-        data.groupby([data.index, 'symbol'], as_index=False
-                     ).last().set_index('datetime').dropna()
+        data = pd.concat(all_dfs, sort=True)
 
     data = tools.resample(data, resolution, tz)
     return data

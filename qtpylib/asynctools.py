--- conflicted
+++ resolved
@@ -4,7 +4,7 @@
 # QTPyLib: Quantitative Trading Python Library
 # https://github.com/ranaroussi/qtpylib
 #
-# Copyright 2016-2019 Ran Aroussi
+# Copyright 2016-2018 Ran Aroussi
 #
 # Licensed under the Apache License, Version 2.0 (the "License");
 # you may not use this file except in compliance with the License.
@@ -53,8 +53,8 @@
             name = cls.__POOL_NAME__
 
         return {
-            "engine": "thread" if cls.__POOLS__[
-                cls.__POOL_NAME__]["engine"] == Thread else "process",
+            "engine": "thread" if cls.__POOLS__[cls.__POOL_NAME__
+                                                ]["engine"] == Thread else "process",
             "name": name,
             "threads": cls.__POOLS__[cls.__POOL_NAME__]["threads"]
         }
@@ -64,17 +64,12 @@
 
         cls.__POOL_NAME__ = name
 
-<<<<<<< HEAD
-        # if threads is None:
-        #     threads = cls.__CPU_CORES__
-=======
         if threads is None:
             threads == cls.__CPU_CORES__
->>>>>>> a2110eb1
 
         try:
             threads = int(threads)
-        except Exception:
+        except Exception as e:
             threads = 1
 
         # 1 thread is no threads
@@ -107,8 +102,7 @@
             # has threads
             if not cls.__KILL_RECEIVED__:
                 task = cls.__POOLS__[cls.__POOL_NAME__]['engine'](
-                    target=_run_via_pool, args=args, kwargs=kwargs,
-                    daemon=False)
+                    target=_run_via_pool, args=args, kwargs=kwargs, daemon=False)
                 cls.__TASKS__.append(task)
                 task.start()
                 return task
@@ -125,14 +119,12 @@
             return True
 
         try:
-            running = len([
-                t.join(1) for t in cls.__TASKS__
-                if t is not None and t.isAlive()])
+            running = len([t.join(1)
+                           for t in cls.__TASKS__ if t is not None and t.isAlive()])
             while running > 0:
-                running = len([
-                    t.join(1) for t in cls.__TASKS__
-                    if t is not None and t.isAlive()])
-        except Exception:
+                running = len(
+                    [t.join(1) for t in cls.__TASKS__ if t is not None and t.isAlive()])
+        except Exception as e:
             pass
         return True
 
